/*********************************************************************
* Software License Agreement (BSD License)
*
*  Copyright (c) 2008, Willow Garage, Inc.
*  All rights reserved.
*
*  Redistribution and use in source and binary forms, with or without
*  modification, are permitted provided that the following conditions
*  are met:
*
*   * Redistributions of source code must retain the above copyright
*     notice, this list of conditions and the following disclaimer.
*   * Redistributions in binary form must reproduce the above
*     copyright notice, this list of conditions and the following
*     disclaimer in the documentation and/or other materials provided
*     with the distribution.
*   * Neither the name of the Willow Garage nor the names of its
*     contributors may be used to endorse or promote products derived
*     from this software without specific prior written permission.
*
*  THIS SOFTWARE IS PROVIDED BY THE COPYRIGHT HOLDERS AND CONTRIBUTORS
*  "AS IS" AND ANY EXPRESS OR IMPLIED WARRANTIES, INCLUDING, BUT NOT
*  LIMITED TO, THE IMPLIED WARRANTIES OF MERCHANTABILITY AND FITNESS
*  FOR A PARTICULAR PURPOSE ARE DISCLAIMED. IN NO EVENT SHALL THE
*  COPYRIGHT OWNER OR CONTRIBUTORS BE LIABLE FOR ANY DIRECT, INDIRECT,
*  INCIDENTAL, SPECIAL, EXEMPLARY, OR CONSEQUENTIAL DAMAGES (INCLUDING,
*  BUT NOT LIMITED TO, PROCUREMENT OF SUBSTITUTE GOODS OR SERVICES;
*  LOSS OF USE, DATA, OR PROFITS; OR BUSINESS INTERRUPTION) HOWEVER
*  CAUSED AND ON ANY THEORY OF LIABILITY, WHETHER IN CONTRACT, STRICT
*  LIABILITY, OR TORT (INCLUDING NEGLIGENCE OR OTHERWISE) ARISING IN
*  ANY WAY OUT OF THE USE OF THIS SOFTWARE, EVEN IF ADVISED OF THE
*  POSSIBILITY OF SUCH DAMAGE.
*********************************************************************/

/* Author: Ioan Sucan, E. Gil Jones */

#ifndef PLANNING_MODELS_KINEMATIC_MODEL_
#define PLANNING_MODELS_KINEMATIC_MODEL_

#include <urdf/model.h>
#include <srdf/model.h>
#include <geometric_shapes/shapes.h>
#include <random_numbers/random_numbers.h>

#include <boost/shared_ptr.hpp>
#include <iostream>
#include <vector>
#include <string>
#include <map>

#include <Eigen/Geometry>


/** \brief Main namespace for representing robot planning models */
namespace planning_models
{

/** \brief Definition of a kinematic model. This class is not thread
    safe, however multiple instances can be created */
class KinematicModel
{
public:
  /** \brief Forward definition of a joint */
  class JointModel;

  /** \brief Forward definition of a link */
  class LinkModel;

  /** \brief A joint from the robot. Models the transform that
      this joint applies in the kinematic chain. A joint
      consists of multiple variables. In the simplest case, when
      the joint is a single DOF, there is only one variable and
      its name is the same as the joint's name. For multi-DOF
      joints, each variable has a local name (e.g., \e x, \e y)
      but the full variable name as seen from the outside of
      this class is a concatenation of the "joint name"."local
      name" (e.g., a joint named 'base' with local variables 'x'
      and 'y' will store its full variable names as 'base.x' and
      'base.y'). Local names are never used to reference
      variables directly. */
  class JointModel
  {
    friend class KinematicModel;
  public:

    enum JointType
      {
        UNKNOWN, REVOLUTE, PRISMATIC, PLANAR, FLOATING, FIXED
      };

    /** \brief Construct a joint named \e name */
    JointModel(const std::string& name);

    virtual ~JointModel(void);

    /** \brief Get the name of the joint */
    const std::string& getName(void) const
    {
      return name_;
    }

    /** \brief Get the type of joint */
    JointType getType(void) const
    {
      return type_;
    }

    /** \brief The index of this joint when traversing the kinematic tree in depth first fashion */
    int getTreeIndex(void) const
    {
      return tree_index_;
    }

    /** \brief Get the link that this joint connects to. The
        robot is assumed to start with a joint, so the root
        joint will return a NULL pointer here. */
    const LinkModel* getParentLinkModel(void) const
    {
      return parent_link_model_;
    }

    /** \brief Get the link that this joint connects to. There will always be such a link */
    const LinkModel* getChildLinkModel(void) const
    {
      return child_link_model_;
    }

    /** \brief Get the lower and upper bounds for a variable. Return false if the variable was not found */
    bool getVariableBounds(const std::string& variable, std::pair<double, double>& bounds) const;

    /** \brief Provide a default value for the joint given the joint bounds.
        Most joints will use the default implementation provided in this base class, but the quaternion
        for example needs a different implementation. The map is NOT cleared; elements are only added (or overwritten). */
    void getDefaultValues(std::map<std::string, double> &values) const;

    /** \brief Provide random values for the joint variables (within bounds). The map is NOT cleared; elements are only added (or overwritten). */
    void getRandomValues(random_numbers::RandomNumberGenerator &rng, std::map<std::string, double> &values) const;

    /** \brief Provide a default value for the joint given the joint variable bounds.
        Most joints will use the default implementation provided in this base class, but the quaternion
        for example needs a different implementation. The vector is NOT cleared; elements are only added with push_back */
    virtual void getDefaultValues(std::vector<double> &values) const;

    /** \brief Provide random values for the joint variables (within bounds). The vector is NOT cleared; elements are only added with push_back */
    virtual void getRandomValues(random_numbers::RandomNumberGenerator &rng, std::vector<double> &values) const;

    /** \brief Check if a particular variable satisfies the specified bounds */
    virtual bool isVariableWithinBounds(const std::string& variable, double value) const;

    /** \brief Get the names of the variables that make up this joint, in the order they appear in corresponding states.
        For single DOF joints, this will be just the joint name. */
    const std::vector<std::string>& getVariableNames(void) const
    {
      return variable_names_;
    }

    /** \brief Get the names of the variable suffixes that are attached to joint names to construct the variable names. For single DOF joints, this will be empty. */
    const std::vector<std::string>& getLocalVariableNames(void) const
    {
      return local_names_;
    }

    /** \brief Check if a particular variable is known to this joint */
    bool hasVariable(const std::string &variable) const
    {
      return variable_index_.find(variable) != variable_index_.end();
    }

    /** \brief Get the number of variables that describe this joint */
    unsigned int getVariableCount(void) const
    {
      return variable_names_.size();
    }

    /** \brief The set of variables that make up the state value of a joint are stored in some order. This map
        gives the position of each variable in that order, for each variable name */
    const std::map<std::string, unsigned int>& getVariableIndexMap(void) const
    {
      return variable_index_;
    }

    /** \brief Get the joint this one is mimicking */
    const JointModel* getMimic(void) const
    {
      return mimic_;
    }

    /** \brief If mimicking a joint, this is the offset added to that joint's value */
    double getMimicOffset(void) const
    {
      return mimic_offset_;
    }

    /** \brief If mimicking a joint, this is the multiplicative factor for that joint's value */
    double getMimicFactor(void) const
    {
      return mimic_factor_;
    }

    /** \brief The joint models whose values would be modified if the value of this joint changed */
    const std::vector<const JointModel*>& getMimicRequests(void) const
    {
      return mimic_requests_;
    }

    /** \brief Given the joint values for a joint, compute the corresponding transform */
    virtual void computeTransform(const std::vector<double>& joint_values, Eigen::Affine3f &transf) const = 0;

    /** \brief Given the transform generated by joint, compute the corresponding joint values */
    virtual void computeJointStateValues(const Eigen::Affine3f& transform, std::vector<double> &joint_values) const = 0;

    /** \brief Update a transform so that it corresponds to
        the new joint values assuming that \e transf was
        previously set to identity and that only calls to updateTransform() were issued afterwards */
    virtual void updateTransform(const std::vector<double>& joint_values, Eigen::Affine3f &transf) const = 0;

  protected:

    /** \brief Name of the joint */
    std::string                                       name_;

    /** \brief The type of joint */
    JointType                                         type_;

    /** \brief The local names to use for the variables that make up this joint */
    std::vector<std::string>                          local_names_;

    /** \brief The full names to use for the variables that make up this joint */
    std::vector<std::string>                          variable_names_;

    /** \brief The bounds for each variable (low, high) in the same order as variable_names_ */
    std::vector<std::pair<double, double> >           variable_bounds_;

    /** \brief Map from variable names to the corresponding index in variable_names_ */
    std::map<std::string, unsigned int>               variable_index_;

    /** \brief The link before this joint */
    LinkModel                                        *parent_link_model_;

    /** \brief The link after this joint */
    LinkModel                                        *child_link_model_;

    /** \brief The joint this one mimics (NULL for joints that do not mimic) */
    JointModel                                       *mimic_;

    /** \brief The offset to the mimic joint */
    double                                            mimic_factor_;

    /** \brief The multiplier to the mimic joint */
    double                                            mimic_offset_;

    /** \brief The set of joints that should get a value copied to them when this joint changes */
    std::vector<const JointModel*>                    mimic_requests_;

    /** \brief The index assigned to this joint when traversing the kinematic tree in depth first fashion */
    int                                               tree_index_;
  };

  /** \brief A fixed joint */
  class FixedJointModel : public JointModel
  {
    friend class KinematicModel;
  public:

    FixedJointModel(const std::string &name);

    virtual void computeTransform(const std::vector<double>& joint_values, Eigen::Affine3f &transf) const;
    virtual void computeJointStateValues(const Eigen::Affine3f& trans, std::vector<double>& joint_values) const;
    virtual void updateTransform(const std::vector<double>& joint_values, Eigen::Affine3f &transf) const;
  };

  /** \brief A planar joint */
  class PlanarJointModel : public JointModel
  {
    friend class KinematicModel;
  public:

    PlanarJointModel(const std::string& name);

    virtual void computeTransform(const std::vector<double>& joint_values, Eigen::Affine3f &transf) const;
    virtual void computeJointStateValues(const Eigen::Affine3f& transf, std::vector<double>& joint_values) const;
    virtual void updateTransform(const std::vector<double>& joint_values, Eigen::Affine3f &transf) const;
  };

  /** \brief A floating joint */
  class FloatingJointModel : public JointModel
  {
    friend class KinematicModel;
  public:

    FloatingJointModel(const std::string& name);

    virtual void computeTransform(const std::vector<double>& joint_values, Eigen::Affine3f &transf) const;
    virtual void computeJointStateValues(const Eigen::Affine3f& transf, std::vector<double>& joint_values) const;
    virtual void updateTransform(const std::vector<double>& joint_values, Eigen::Affine3f &transf) const;
    virtual void getRandomValues(random_numbers::RandomNumberGenerator &rng, std::vector<double> &values) const;
    virtual void getDefaultValues(std::vector<double>& values) const;
  };

  /** \brief A prismatic joint */
  class PrismaticJointModel : public JointModel
  {
    friend class KinematicModel;
  public:

    PrismaticJointModel(const std::string& name);

    virtual void computeTransform(const std::vector<double>& joint_values, Eigen::Affine3f &transf) const;
    virtual void computeJointStateValues(const Eigen::Affine3f& transf, std::vector<double> &joint_values) const;
    virtual void updateTransform(const std::vector<double>& joint_values, Eigen::Affine3f &transf) const;

    /** \brief Get the axis of translation */
    const Eigen::Vector3f& getAxis(void) const
    {
      return axis_;
    }

  protected:
    /** \brief The axis of the joint */
    Eigen::Vector3f axis_;
  };

  /** \brief A revolute joint */
  class RevoluteJointModel : public JointModel
  {
    friend class KinematicModel;
  public:

    RevoluteJointModel(const std::string& name);

    virtual void computeTransform(const std::vector<double>& joint_values, Eigen::Affine3f &transf) const;
    virtual void computeJointStateValues(const Eigen::Affine3f& transf, std::vector<double> &joint_values) const;
    virtual void updateTransform(const std::vector<double>& joint_values, Eigen::Affine3f &transf) const;

    /** \brief Check if this joint wraps around */
    bool isContinuous(void) const
    {
      return continuous_;
    }

    /** \brief Get the axis of rotation */
    const Eigen::Vector3f& getAxis(void) const
    {
      return axis_;
    }

  protected:
    /** \brief The axis of the joint */
    Eigen::Vector3f axis_;

    /** \brief Flag indicating whether this joint wraps around */
    bool      continuous_;
  };

  /** \brief A link from the robot. Contains the constant transform applied to the link and its geometry */
  class LinkModel
  {
    friend class KinematicModel;
  public:

    LinkModel(void);
    ~LinkModel(void);

    /** \brief The name of this link */
    const std::string& getName(void) const
    {
      return name_;
    }

    /** \brief Get the filename of the mesh resource for this link */
    const std::string& getFilename(void) const
    {
      return filename_;
    }

    /** \brief The index of this joint when traversing the kinematic tree in depth first fashion */
    int getTreeIndex(void) const
    {
      return tree_index_;
    }

    /** \brief Get the joint model whose child this link is. There will always be a parent joint */
    const JointModel* getParentJointModel(void) const
    {
      return parent_joint_model_;
    }

    /** \brief A link may have 0 or more child joints. From those joints there will certainly be other descendant links */
    const std::vector<JointModel*>& getChildJointModels(void) const
    {
      return child_joint_models_;
    }

    /** \brief When transforms are computed for this link,
        they are usually applied to the link's origin. The
        joint origin transform acts as an offset -- it is
        pre-applied before any other transform */
    const Eigen::Affine3f& getJointOriginTransform(void) const
    {
      return joint_origin_transform_;
    }

    /** \brief In addition to the link transform, the geometry
        of a link that is used for collision checking may have
        a different offset itself, with respect to the origin */
    const Eigen::Affine3f& getCollisionOriginTransform(void) const
    {
      return collision_origin_transform_;
    }

    /** \brief Get shape associated to the collision geometry for this link */
    const shapes::ShapePtr& getShape(void) const
    {
      return shape_;
    }

  private:

    /** \brief Name of the link */
    std::string               name_;

    /** \brief JointModel that connects this link to the parent link */
    JointModel               *parent_joint_model_;

    /** \brief List of descending joints (each connects to a child link) */
    std::vector<JointModel*>  child_joint_models_;

    /** \brief The constant transform applied to the link (local) */
    Eigen::Affine3f               joint_origin_transform_;

    /** \brief The constant transform applied to the collision geometry of the link (local) */
    Eigen::Affine3f               collision_origin_transform_;

    /** \brief The collision geometry of the link */
    shapes::ShapePtr          shape_;

    /** \brief Filename associated with the mesh of this link (loaded in shape_). If empty, no mesh was used. */
    std::string               filename_;

    /** \brief The index assigned to this link when traversing the kinematic tree in depth first fashion */
    int                       tree_index_;

    EIGEN_MAKE_ALIGNED_OPERATOR_NEW
  };

  class JointModelGroup
  {
    friend class KinematicModel;
  public:

    JointModelGroup(const std::string& name, const std::vector<const JointModel*>& joint_vector, const KinematicModel *parent_model);

    virtual ~JointModelGroup(void);

    /** \brief Get the kinematic model this group is part of */
    const KinematicModel* getParentModel(void) const
    {
      return parent_model_;
    }

    /** \brief Get the name of the joint group */
    const std::string& getName(void) const
    {
      return name_;
    }

    /** \brief Check if a joint is part of this group */
    bool hasJointModel(const std::string &joint) const;

    /** \brief Check if a link is part of this group */
    bool hasLinkModel(const std::string &link) const;

    /** \brief Get a joint by its name. Return NULL if the joint is not part of this group. */
    const JointModel* getJointModel(const std::string &joint) const;

    /** \brief Get the active joints in this group (that  have controllable DOF).
        This may not be the complete set of joints (see getFixedJointModels() and getMimicJointModels() ) */
    const std::vector<const JointModel*>& getJointModels(void) const
    {
      return joint_model_vector_;
    }

    /** \brief Get the fixed joints that are part of this group */
    const std::vector<const JointModel*>& getFixedJointModels(void) const
    {
      return fixed_joints_;
    }

    /** \brief Get the mimic joints that are part of this group */
    const std::vector<const JointModel*>& getMimicJointModels(void) const
    {
      return mimic_joints_;
    }

    /** \brief Get the names of the active joints in this group. These are the names of the joints returned by getJointModels(). */
    const std::vector<std::string>& getJointModelNames(void) const
    {
      return joint_model_name_vector_;
    }

    /** \brief Get the names of the variables that make up the joints included in this group. Only active joints (not
        fixed, not mimic) are included. Effectively, these are the names of the DOF for this group. The number of
        returned elements is always equal to getVariableCount() */
    const std::vector<std::string>& getActiveDOFNames(void) const
    {
      return active_dof_names_;
    }

    /** \brief Unlike a complete kinematic model, a group may
        contain disconnected parts of the kinematic tree -- a
        set of smaller trees. This function gives the roots of
        those smaller trees. Furthermore, it is ensured that
        the roots are on different branches in the kinematic
        tree. This means that in following any root in the given
        list, none of the other returned roots will be encountered. */
    const std::vector<const JointModel*>& getJointRoots(void) const
    {
      return joint_roots_;
    }

    /** \brief Get the links that are part of this joint group */
    const std::vector<const LinkModel*>& getLinkModels(void) const
    {
      return link_model_vector_;
    }

    /** \brief Get the names of the links that are part of this joint group */
    const std::vector<std::string>& getLinkModelNames(void) const
    {
      return link_model_name_vector_;
    }

    /** \brief Get the names of the links that are to be updated when the state of this group changes. This
        includes links that are in the kinematic model but outside this group, if those links are descendants of
        joints in this group that have their values updated. */
    const std::vector<const LinkModel*>& getUpdatedLinkModels(void) const
    {
      return updated_link_model_vector_;
    }

    /** \brief Get the names of the links returned by getUpdatedLinkModels() */
    const std::vector<std::string>& getUpdatedLinkModelNames(void) const
    {
      return updated_link_model_name_vector_;
    }

    /** \brief A joint group consists of an array of joints. Each joint has a specific ordering of its variables.
        Given the ordering of joints the group maintains, an ordering of all the variables of the group can be then constructed.
        The map from variable names to their position in the joint group state is given by this function */
    const std::map<std::string, unsigned int>& getJointVariablesIndexMap(void) const
    {
      return joint_variables_index_map_;
    }

    /** \brief Get the values that correspond to a named state as read from the URDF. Return false on failure. */
    bool getDefaultValues(const std::string &name, std::map<std::string, double> &values) const;

    /** \brief Compute random values for the state of the joint group */
    void getRandomValues(random_numbers::RandomNumberGenerator &rng, std::vector<double> &values) const;

    /** \brief Get the number of variables that describe this joint group */
    unsigned int getVariableCount(void) const
    {
      return variable_count_;
    }

  protected:

    /** \brief Owner model */
    const KinematicModel                       *parent_model_;

    /** \brief Name of group */
    std::string                                 name_;

    /** \brief Names of joints in the order they appear in the group state */
    std::vector<std::string>                    joint_model_name_vector_;

    /** \brief Joint instances in the order they appear in the group state */
    std::vector<const JointModel*>              joint_model_vector_;

    /** \brief A map from joint names to their instances */
    std::map<std::string, const JointModel*>    joint_model_map_;

    /** \brief The list of joint models that are roots in this group */
    std::vector<const JointModel*>              joint_roots_;

    /** \brief The group includes all the joint variables that make up the joints the group consists of.
        This map gives the position in the state vector of the group for each of these variables.
        Additionaly, it includes the names of the joints and the index for the first variable of that joint. */
    std::map<std::string, unsigned int>         joint_variables_index_map_;

    /** \brief The joints that have no DOF (fixed) */
    std::vector<const JointModel*>              fixed_joints_;

    /** \brief Joints that mimic other joints */
    std::vector<const JointModel*>              mimic_joints_;

    /** \brief The names of the DOF that make up this group (this is just a sequence of joint variable names; not necessarily joint names!) */
    std::vector<std::string>                    active_dof_names_;

    /** \brief The links that are on the direct lineage between joints
        and joint_roots_, as well as the children of the joint leafs.
        May not be in any particular order */
    std::vector<const LinkModel*>               link_model_vector_;

    /** \brief The names of the links in this group */
    std::vector<std::string>                    link_model_name_vector_;

    /** \brief The list of downstream link models in the order they should be updated (may include links that are not in this group) */
    std::vector<const LinkModel*>               updated_link_model_vector_;

    /** \brief The list of downstream link names in the order they should be updated (may include links that are not in this group) */
    std::vector<std::string>                    updated_link_model_name_vector_;

    /** \brief The number of variables necessary to describe this group of joints */
    unsigned int                                variable_count_;

    /** \brief The set of default states specified for this group in the SRDF */
    std::map<std::string, std::map<std::string,
                                   double> >    default_states_;
  };

  /** \brief Construct a kinematic model from a parsed description and a list of planning groups */
  KinematicModel(const boost::shared_ptr<const urdf::Model> &urdf_model,
                 const boost::shared_ptr<const srdf::Model> &srdf_model);

  /** \brief Destructor. Clear all memory. */
  virtual ~KinematicModel(void);

  /** \brief General the model name **/
  const std::string& getName(void) const;

  /** \brief Get a link by its name */
  const LinkModel* getLinkModel(const std::string &link) const;

  /** \brief Check if a link exists */
  bool hasLinkModel(const std::string &name) const;

  /** \brief Get a joint by its name */
  const JointModel* getJointModel(const std::string &joint) const;

  /** \brief Check if a joint exists */
  bool hasJointModel(const std::string &name) const;

  /** \brief Get the set of link models that follow a parent link in the kinematic chain */
  void getChildLinkModels(const LinkModel* parent, std::vector<const LinkModel*> &links) const;

  /** \brief Get the set of link models that follow a parent joint in the kinematic chain */
  void getChildLinkModels(const JointModel* parent, std::vector<const LinkModel*> &links) const;

  /** \brief Get the set of joint models that follow a parent link in the kinematic chain */
  void getChildJointModels(const LinkModel* parent, std::vector<const JointModel*> &links) const;

  /** \brief Get the set of joint models that follow a parent joint in the kinematic chain */
  void getChildJointModels(const JointModel* parent, std::vector<const JointModel*> &links) const;

  /** \brief Get the set of link names that follow a parent link in the kinematic chain */
  std::vector<std::string> getChildLinkModelNames(const LinkModel* parent) const;

  /** \brief Get the set of joint names that follow a parent link in the kinematic chain */
  std::vector<std::string> getChildJointModelNames(const LinkModel* parent) const;

  /** \brief Get the set of joint names that follow a parent joint in the kinematic chain */
  std::vector<std::string> getChildJointModelNames(const JointModel* parent) const;

  /** \brief Get the set of link names that follow a parent link in the kinematic chain */
  std::vector<std::string> getChildLinkModelNames(const JointModel* parent) const;

  /** \brief Get the array of joints, in the order they appear
      in the robot state. */
  const std::vector<JointModel*>& getJointModels(void) const
  {
    return joint_model_vector_;
  }

  /** \brief Get the array of joint names, in the order they appear in the robot state. */
  const std::vector<std::string>& getJointModelNames(void) const
  {
    return joint_model_names_vector_;
  }

  /** \brief Get the array of joints, in the order they should be
      updated*/
  const std::vector<LinkModel*>& getLinkModels(void) const
  {
    return link_model_vector_;
  }

  /** \brief Get the link models that have some collision geometry associated to themselves */
  const std::vector<LinkModel*>& getLinkModelsWithCollisionGeometry(void) const
  {
    return link_models_with_collision_geometry_vector_;
  }

  /** \brief Get the names of the link models that have some collision geometry associated to themselves */
  const std::vector<std::string>& getLinkModelNamesWithCollisionGeometry(void) const
  {
    return link_model_names_with_collision_geometry_vector_;
  }

  /** \brief Get the link names (of all links) */
  const std::vector<std::string>& getLinkModelNames(void) const
  {
    return link_model_names_vector_;
  }

  /** \brief Get the root joint. There will always be one root
      joint. This is either extracted from the SRDF, or a fixed
      joint is assumed, if no specification is given.  */
  const JointModel* getRoot(void) const;

  /** \brief Get the frame in which the transforms for this
      model are computed (when using a planning_models::KinematicState). This frame depends on
      the root joint. As such, the frame is either extracted from SRDF, or it is assumed to be the name of the root
      link (immediate descendant of the root joint) */
  const std::string& getModelFrame(void) const
  {
    return model_frame_;
  }

<<<<<<< HEAD
  /** \brief Compute the random values for a KinematicState */
  void getRandomValues(random_numbers::RandomNumberGenerator &rng, std::vector<double> &values) const;

  /** \brief Print information about the constructed model */
  void printModelInfo(std::ostream &out = std::cout) const;
=======
        /** \brief Compute the random values for a KinematicState */
        void getRandomValues(random_numbers::RandomNumberGenerator &rng, std::vector<double> &values) const;

        /** \brief Compute the default values for a KinematicState */
        void getDefaultValues(std::vector<double> &values) const;

        /** \brief Print information about the constructed model */
        void printModelInfo(std::ostream &out = std::cout) const;
>>>>>>> b27de916

  /** \brief Check if the JointModelGroup \e group exists */
  bool hasJointModelGroup(const std::string& group) const;

  /** \brief Construct a JointModelGroup given a SRDF description \e group */
  bool addJointModelGroup(const srdf::Model::Group& group);

  /** \brief Remove a group from this model */
  void removeJointModelGroup(const std::string& group);

  /** \brief Get a joint group from this model (by name) */
  const JointModelGroup* getJointModelGroup(const std::string& name) const;

  /** \brief Get the map between joint group names and the groups */
  const std::map<std::string, JointModelGroup*>& getJointModelGroupMap(void) const
  {
    return joint_model_group_map_;
  }

  /** \brief Get the map between joint group names and the SRDF group object */
  const std::map<std::string, srdf::Model::Group>& getJointModelGroupConfigMap(void) const
  {
    return joint_model_group_config_map_;
  }

  /** \brief Get the names of all groups that are defined for this model */
  const std::vector<std::string>& getJointModelGroupNames(void) const;

  /** \brief Get the number of variables that describe this model */
  unsigned int getVariableCount(void) const
  {
    return variable_count_;
  }

  /** \brief Get the names of the variables that make up the joints that form this state. Only active joints (not
      fixed, not mimic) are included. Effectively, these are the names of the DOF for this group. The number of
      returned elements is always equal to getVariableCount() */
  const std::vector<std::string>& getActiveDOFNames(void) const
  {
    return active_dof_names_;
  }

  /** \brief Get bounds for all the variables in this model. Bounds are returned as a std::pair<lower,upper> */
  const std::map<std::string, std::pair<double, double> >& getAllVariableBounds(void) const
  {
    return variable_bounds_;
  }

  /** \brief Get the joint variables index map.
      The state includes all the joint variables that make up the joints the state consists of.
      This map gives the position in the state vector of the group for each of these variables.
      Additionaly, it includes the names of the joints and the index for the first variable of that joint.*/
  const std::map<std::string, unsigned int>& getJointVariablesIndexMap(void) const
  {
    return joint_variables_index_map_;
  }

protected:

  /** \brief The name of the model */
  std::string                               model_name_;

  /** \brief The reference frame for this model */
  std::string                               model_frame_;

  /** \brief A map from link names to their instances */
  std::map<std::string, LinkModel*>         link_model_map_;

  /** \brief The vector of links that are updated when computeTransforms() is called, in the order they are updated */
  std::vector<LinkModel*>                   link_model_vector_;

  /** \brief The vector of link names that corresponds to link_model_vector_ */
  std::vector<std::string>                  link_model_names_vector_;

  /** \brief Only links that have collision geometry specified */
  std::vector<LinkModel*>                   link_models_with_collision_geometry_vector_;

  /** \brief The vector of link names that corresponds to link_models_with_collision_geometry_vector_ */
  std::vector<std::string>                  link_model_names_with_collision_geometry_vector_;

  /** \brief A map from joint names to their instances */
  std::map<std::string, JointModel*>        joint_model_map_;

  /** \brief The vector of joints in the model, in the order they appear in the state vector */
  std::vector<JointModel*>                  joint_model_vector_;

  /** \brief The vector of joint names that corresponds to joint_model_vector_ */
  std::vector<std::string>                  joint_model_names_vector_;

  /** \brief The names of the DOF that make up this state (this is just a sequence of joint variable names; not necessarily joint names!) */
  std::vector<std::string>                  active_dof_names_;

  /** \brief Get the number of variables necessary to describe this model */
  unsigned int                              variable_count_;

  /** \brief The bounds for all the variables that make up the joints in this model */
  std::map<std::string,
           std::pair<double, double> >      variable_bounds_;

  /** \brief The state includes all the joint variables that make up the joints the state consists of.
      This map gives the position in the state vector of the group for each of these variables.
      Additionaly, it includes the names of the joints and the index for the first variable of that joint. */
  std::map<std::string, unsigned int>       joint_variables_index_map_;

  /** \brief The root joint */
  JointModel                               *root_;

  /** \brief A map from group names to joint groups */
  std::map<std::string, JointModelGroup*>   joint_model_group_map_;

  /** \brief A vector of all group names */
  std::vector<std::string>                  joint_model_group_names_;

  /** \brief A vector of all group names */
  std::map<std::string, srdf::Model::Group> joint_model_group_config_map_;

  /** \brief Given an URDF model and a SRDF model, build a full kinematic model */
  void buildModel(const boost::shared_ptr<const urdf::Model> &urdf_model,
                  const boost::shared_ptr<const srdf::Model> &srdf_model);

  /** \brief Given a SRDF model describing the groups, build up the groups in this kinematic model */
  void buildGroups(const std::vector<srdf::Model::Group> &group_config);

  /** \brief Given the URDF model, build up the mimic joints (mutually constrained joints) */
  void buildMimic(const boost::shared_ptr<const urdf::Model> &urdf_model);

  /** \brief (This function is mostly intended for internal use). Given a parent link, build up (recursively), the kinematic model by walking  down the tree*/
  JointModel* buildRecursive(LinkModel *parent, const urdf::Link *link, const std::vector<srdf::Model::VirtualJoint> &vjoints);

  /** \brief Given a urdf joint model, a child link and a set of virtual joints,
      build up the corresponding JointModel object*/
  JointModel* constructJointModel(const urdf::Joint *urdf_joint_model, const urdf::Link *child_link, const std::vector<srdf::Model::VirtualJoint> &vjoints);

  /** \brief Given a urdf link, build the corresponding LinkModel object*/
  LinkModel* constructLinkModel(const urdf::Link *urdf_link);

  /** \brief Given a geometry spec from the URDF and a filename (for a mesh), construct the corresponding shape object*/
  shapes::ShapePtr constructShape(const urdf::Geometry *geom, std::string& filename);
};

typedef boost::shared_ptr<KinematicModel> KinematicModelPtr;
typedef boost::shared_ptr<const KinematicModel> KinematicModelConstPtr;
}

#endif<|MERGE_RESOLUTION|>--- conflicted
+++ resolved
@@ -55,676 +55,668 @@
 namespace planning_models
 {
 
-/** \brief Definition of a kinematic model. This class is not thread
-    safe, however multiple instances can be created */
-class KinematicModel
-{
-public:
-  /** \brief Forward definition of a joint */
-  class JointModel;
-
-  /** \brief Forward definition of a link */
-  class LinkModel;
-
-  /** \brief A joint from the robot. Models the transform that
-      this joint applies in the kinematic chain. A joint
-      consists of multiple variables. In the simplest case, when
-      the joint is a single DOF, there is only one variable and
-      its name is the same as the joint's name. For multi-DOF
-      joints, each variable has a local name (e.g., \e x, \e y)
-      but the full variable name as seen from the outside of
-      this class is a concatenation of the "joint name"."local
-      name" (e.g., a joint named 'base' with local variables 'x'
-      and 'y' will store its full variable names as 'base.x' and
-      'base.y'). Local names are never used to reference
-      variables directly. */
-  class JointModel
-  {
-    friend class KinematicModel;
-  public:
-
-    enum JointType
-      {
-        UNKNOWN, REVOLUTE, PRISMATIC, PLANAR, FLOATING, FIXED
-      };
-
-    /** \brief Construct a joint named \e name */
-    JointModel(const std::string& name);
-
-    virtual ~JointModel(void);
-
-    /** \brief Get the name of the joint */
-    const std::string& getName(void) const
+    /** \brief Definition of a kinematic model. This class is not thread
+        safe, however multiple instances can be created */
+    class KinematicModel
     {
-      return name_;
-    }
-
-    /** \brief Get the type of joint */
-    JointType getType(void) const
-    {
-      return type_;
-    }
-
-    /** \brief The index of this joint when traversing the kinematic tree in depth first fashion */
-    int getTreeIndex(void) const
-    {
-      return tree_index_;
-    }
-
-    /** \brief Get the link that this joint connects to. The
-        robot is assumed to start with a joint, so the root
-        joint will return a NULL pointer here. */
-    const LinkModel* getParentLinkModel(void) const
-    {
-      return parent_link_model_;
-    }
-
-    /** \brief Get the link that this joint connects to. There will always be such a link */
-    const LinkModel* getChildLinkModel(void) const
-    {
-      return child_link_model_;
-    }
-
-    /** \brief Get the lower and upper bounds for a variable. Return false if the variable was not found */
-    bool getVariableBounds(const std::string& variable, std::pair<double, double>& bounds) const;
-
-    /** \brief Provide a default value for the joint given the joint bounds.
-        Most joints will use the default implementation provided in this base class, but the quaternion
-        for example needs a different implementation. The map is NOT cleared; elements are only added (or overwritten). */
-    void getDefaultValues(std::map<std::string, double> &values) const;
-
-    /** \brief Provide random values for the joint variables (within bounds). The map is NOT cleared; elements are only added (or overwritten). */
-    void getRandomValues(random_numbers::RandomNumberGenerator &rng, std::map<std::string, double> &values) const;
-
-    /** \brief Provide a default value for the joint given the joint variable bounds.
-        Most joints will use the default implementation provided in this base class, but the quaternion
-        for example needs a different implementation. The vector is NOT cleared; elements are only added with push_back */
-    virtual void getDefaultValues(std::vector<double> &values) const;
-
-    /** \brief Provide random values for the joint variables (within bounds). The vector is NOT cleared; elements are only added with push_back */
-    virtual void getRandomValues(random_numbers::RandomNumberGenerator &rng, std::vector<double> &values) const;
-
-    /** \brief Check if a particular variable satisfies the specified bounds */
-    virtual bool isVariableWithinBounds(const std::string& variable, double value) const;
-
-    /** \brief Get the names of the variables that make up this joint, in the order they appear in corresponding states.
-        For single DOF joints, this will be just the joint name. */
-    const std::vector<std::string>& getVariableNames(void) const
-    {
-      return variable_names_;
-    }
-
-    /** \brief Get the names of the variable suffixes that are attached to joint names to construct the variable names. For single DOF joints, this will be empty. */
-    const std::vector<std::string>& getLocalVariableNames(void) const
-    {
-      return local_names_;
-    }
-
-    /** \brief Check if a particular variable is known to this joint */
-    bool hasVariable(const std::string &variable) const
-    {
-      return variable_index_.find(variable) != variable_index_.end();
-    }
-
-    /** \brief Get the number of variables that describe this joint */
-    unsigned int getVariableCount(void) const
-    {
-      return variable_names_.size();
-    }
-
-    /** \brief The set of variables that make up the state value of a joint are stored in some order. This map
-        gives the position of each variable in that order, for each variable name */
-    const std::map<std::string, unsigned int>& getVariableIndexMap(void) const
-    {
-      return variable_index_;
-    }
-
-    /** \brief Get the joint this one is mimicking */
-    const JointModel* getMimic(void) const
-    {
-      return mimic_;
-    }
-
-    /** \brief If mimicking a joint, this is the offset added to that joint's value */
-    double getMimicOffset(void) const
-    {
-      return mimic_offset_;
-    }
-
-    /** \brief If mimicking a joint, this is the multiplicative factor for that joint's value */
-    double getMimicFactor(void) const
-    {
-      return mimic_factor_;
-    }
-
-    /** \brief The joint models whose values would be modified if the value of this joint changed */
-    const std::vector<const JointModel*>& getMimicRequests(void) const
-    {
-      return mimic_requests_;
-    }
-
-    /** \brief Given the joint values for a joint, compute the corresponding transform */
+    public:
+        /** \brief Forward definition of a joint */
+        class JointModel;
+
+        /** \brief Forward definition of a link */
+        class LinkModel;
+
+        /** \brief A joint from the robot. Models the transform that
+            this joint applies in the kinematic chain. A joint
+            consists of multiple variables. In the simplest case, when
+            the joint is a single DOF, there is only one variable and
+            its name is the same as the joint's name. For multi-DOF
+            joints, each variable has a local name (e.g., \e x, \e y)
+            but the full variable name as seen from the outside of
+            this class is a concatenation of the "joint name"."local
+            name" (e.g., a joint named 'base' with local variables 'x'
+            and 'y' will store its full variable names as 'base.x' and
+            'base.y'). Local names are never used to reference
+            variables directly. */
+        class JointModel
+        {
+            friend class KinematicModel;
+        public:
+
+            enum JointType
+                {
+                    UNKNOWN, REVOLUTE, PRISMATIC, PLANAR, FLOATING, FIXED
+                };
+
+            /** \brief Construct a joint named \e name */
+            JointModel(const std::string& name);
+
+            virtual ~JointModel(void);
+
+            /** \brief Get the name of the joint */
+            const std::string& getName(void) const
+            {
+                return name_;
+            }
+
+            /** \brief Get the type of joint */
+            JointType getType(void) const
+            {
+                return type_;
+            }
+
+            /** \brief The index of this joint when traversing the kinematic tree in depth first fashion */
+            int getTreeIndex(void) const
+            {
+                return tree_index_;
+            }
+
+            /** \brief Get the link that this joint connects to. The
+                robot is assumed to start with a joint, so the root
+                joint will return a NULL pointer here. */
+            const LinkModel* getParentLinkModel(void) const
+            {
+                return parent_link_model_;
+            }
+
+            /** \brief Get the link that this joint connects to. There will always be such a link */
+            const LinkModel* getChildLinkModel(void) const
+            {
+                return child_link_model_;
+            }
+
+            /** \brief Get the lower and upper bounds for a variable. Return false if the variable was not found */
+            bool getVariableBounds(const std::string& variable, std::pair<double, double>& bounds) const;
+
+            /** \brief Provide a default value for the joint given the joint bounds.
+                Most joints will use the default implementation provided in this base class, but the quaternion
+                for example needs a different implementation. The map is NOT cleared; elements are only added (or overwritten). */
+            void getDefaultValues(std::map<std::string, double> &values) const;
+
+            /** \brief Provide random values for the joint variables (within bounds). The map is NOT cleared; elements are only added (or overwritten). */
+            void getRandomValues(random_numbers::RandomNumberGenerator &rng, std::map<std::string, double> &values) const;
+
+            /** \brief Provide a default value for the joint given the joint variable bounds.
+                Most joints will use the default implementation provided in this base class, but the quaternion
+                for example needs a different implementation. The vector is NOT cleared; elements are only added with push_back */
+            virtual void getDefaultValues(std::vector<double> &values) const;
+
+            /** \brief Provide random values for the joint variables (within bounds). The vector is NOT cleared; elements are only added with push_back */
+            virtual void getRandomValues(random_numbers::RandomNumberGenerator &rng, std::vector<double> &values) const;
+
+            /** \brief Check if a particular variable satisfies the specified bounds */
+            virtual bool isVariableWithinBounds(const std::string& variable, double value) const;
+
+            /** \brief Get the names of the variables that make up this joint, in the order they appear in corresponding states.
+                For single DOF joints, this will be just the joint name. */
+            const std::vector<std::string>& getVariableNames(void) const
+            {
+                return variable_names_;
+            }
+
+            /** \brief Get the names of the variable suffixes that are attached to joint names to construct the variable names. For single DOF joints, this will be empty. */
+            const std::vector<std::string>& getLocalVariableNames(void) const
+            {
+                return local_names_;
+            }
+
+            /** \brief Check if a particular variable is known to this joint */
+            bool hasVariable(const std::string &variable) const
+            {
+                return variable_index_.find(variable) != variable_index_.end();
+            }
+
+            /** \brief Get the number of variables that describe this joint */
+            unsigned int getVariableCount(void) const
+            {
+                return variable_names_.size();
+            }
+
+            /** \brief The set of variables that make up the state value of a joint are stored in some order. This map
+                gives the position of each variable in that order, for each variable name */
+            const std::map<std::string, unsigned int>& getVariableIndexMap(void) const
+            {
+                return variable_index_;
+            }
+
+            /** \brief Get the joint this one is mimicking */
+            const JointModel* getMimic(void) const
+            {
+                return mimic_;
+            }
+
+            /** \brief If mimicking a joint, this is the offset added to that joint's value */
+            double getMimicOffset(void) const
+            {
+                return mimic_offset_;
+            }
+
+            /** \brief If mimicking a joint, this is the multiplicative factor for that joint's value */
+            double getMimicFactor(void) const
+            {
+                return mimic_factor_;
+            }
+
+            /** \brief The joint models whose values would be modified if the value of this joint changed */
+            const std::vector<const JointModel*>& getMimicRequests(void) const
+            {
+                return mimic_requests_;
+            }
+
+            /** \brief Given the joint values for a joint, compute the corresponding transform */
     virtual void computeTransform(const std::vector<double>& joint_values, Eigen::Affine3f &transf) const = 0;
 
-    /** \brief Given the transform generated by joint, compute the corresponding joint values */
+            /** \brief Given the transform generated by joint, compute the corresponding joint values */
     virtual void computeJointStateValues(const Eigen::Affine3f& transform, std::vector<double> &joint_values) const = 0;
 
-    /** \brief Update a transform so that it corresponds to
-        the new joint values assuming that \e transf was
-        previously set to identity and that only calls to updateTransform() were issued afterwards */
+            /** \brief Update a transform so that it corresponds to
+                the new joint values assuming that \e transf was
+                previously set to identity and that only calls to updateTransform() were issued afterwards */
     virtual void updateTransform(const std::vector<double>& joint_values, Eigen::Affine3f &transf) const = 0;
 
-  protected:
-
-    /** \brief Name of the joint */
-    std::string                                       name_;
-
-    /** \brief The type of joint */
-    JointType                                         type_;
-
-    /** \brief The local names to use for the variables that make up this joint */
-    std::vector<std::string>                          local_names_;
-
-    /** \brief The full names to use for the variables that make up this joint */
-    std::vector<std::string>                          variable_names_;
-
-    /** \brief The bounds for each variable (low, high) in the same order as variable_names_ */
-    std::vector<std::pair<double, double> >           variable_bounds_;
-
-    /** \brief Map from variable names to the corresponding index in variable_names_ */
-    std::map<std::string, unsigned int>               variable_index_;
-
-    /** \brief The link before this joint */
-    LinkModel                                        *parent_link_model_;
-
-    /** \brief The link after this joint */
-    LinkModel                                        *child_link_model_;
-
-    /** \brief The joint this one mimics (NULL for joints that do not mimic) */
-    JointModel                                       *mimic_;
-
-    /** \brief The offset to the mimic joint */
-    double                                            mimic_factor_;
-
-    /** \brief The multiplier to the mimic joint */
-    double                                            mimic_offset_;
-
-    /** \brief The set of joints that should get a value copied to them when this joint changes */
-    std::vector<const JointModel*>                    mimic_requests_;
-
-    /** \brief The index assigned to this joint when traversing the kinematic tree in depth first fashion */
-    int                                               tree_index_;
-  };
-
-  /** \brief A fixed joint */
-  class FixedJointModel : public JointModel
-  {
-    friend class KinematicModel;
-  public:
-
-    FixedJointModel(const std::string &name);
+        protected:
+
+            /** \brief Name of the joint */
+            std::string                                       name_;
+
+            /** \brief The type of joint */
+            JointType                                         type_;
+
+            /** \brief The local names to use for the variables that make up this joint */
+            std::vector<std::string>                          local_names_;
+
+            /** \brief The full names to use for the variables that make up this joint */
+            std::vector<std::string>                          variable_names_;
+
+            /** \brief The bounds for each variable (low, high) in the same order as variable_names_ */
+            std::vector<std::pair<double, double> >           variable_bounds_;
+
+            /** \brief Map from variable names to the corresponding index in variable_names_ */
+            std::map<std::string, unsigned int>               variable_index_;
+
+            /** \brief The link before this joint */
+            LinkModel                                        *parent_link_model_;
+
+            /** \brief The link after this joint */
+            LinkModel                                        *child_link_model_;
+
+            /** \brief The joint this one mimics (NULL for joints that do not mimic) */
+            JointModel                                       *mimic_;
+
+            /** \brief The offset to the mimic joint */
+            double                                            mimic_factor_;
+
+            /** \brief The multiplier to the mimic joint */
+            double                                            mimic_offset_;
+
+            /** \brief The set of joints that should get a value copied to them when this joint changes */
+            std::vector<const JointModel*>                    mimic_requests_;
+
+            /** \brief The index assigned to this joint when traversing the kinematic tree in depth first fashion */
+            int                                               tree_index_;
+        };
+
+        /** \brief A fixed joint */
+        class FixedJointModel : public JointModel
+        {
+            friend class KinematicModel;
+        public:
+
+            FixedJointModel(const std::string &name);
 
     virtual void computeTransform(const std::vector<double>& joint_values, Eigen::Affine3f &transf) const;
     virtual void computeJointStateValues(const Eigen::Affine3f& trans, std::vector<double>& joint_values) const;
     virtual void updateTransform(const std::vector<double>& joint_values, Eigen::Affine3f &transf) const;
-  };
-
-  /** \brief A planar joint */
-  class PlanarJointModel : public JointModel
-  {
-    friend class KinematicModel;
-  public:
-
-    PlanarJointModel(const std::string& name);
+        };
+
+        /** \brief A planar joint */
+        class PlanarJointModel : public JointModel
+        {
+            friend class KinematicModel;
+        public:
+
+            PlanarJointModel(const std::string& name);
 
     virtual void computeTransform(const std::vector<double>& joint_values, Eigen::Affine3f &transf) const;
     virtual void computeJointStateValues(const Eigen::Affine3f& transf, std::vector<double>& joint_values) const;
     virtual void updateTransform(const std::vector<double>& joint_values, Eigen::Affine3f &transf) const;
-  };
-
-  /** \brief A floating joint */
-  class FloatingJointModel : public JointModel
-  {
-    friend class KinematicModel;
-  public:
-
-    FloatingJointModel(const std::string& name);
+        };
+
+        /** \brief A floating joint */
+        class FloatingJointModel : public JointModel
+        {
+            friend class KinematicModel;
+        public:
+
+            FloatingJointModel(const std::string& name);
 
     virtual void computeTransform(const std::vector<double>& joint_values, Eigen::Affine3f &transf) const;
     virtual void computeJointStateValues(const Eigen::Affine3f& transf, std::vector<double>& joint_values) const;
     virtual void updateTransform(const std::vector<double>& joint_values, Eigen::Affine3f &transf) const;
-    virtual void getRandomValues(random_numbers::RandomNumberGenerator &rng, std::vector<double> &values) const;
-    virtual void getDefaultValues(std::vector<double>& values) const;
-  };
-
-  /** \brief A prismatic joint */
-  class PrismaticJointModel : public JointModel
-  {
-    friend class KinematicModel;
-  public:
-
-    PrismaticJointModel(const std::string& name);
+            virtual void getRandomValues(random_numbers::RandomNumberGenerator &rng, std::vector<double> &values) const;
+            virtual void getDefaultValues(std::vector<double>& values) const;
+        };
+
+        /** \brief A prismatic joint */
+        class PrismaticJointModel : public JointModel
+        {
+            friend class KinematicModel;
+        public:
+
+            PrismaticJointModel(const std::string& name);
 
     virtual void computeTransform(const std::vector<double>& joint_values, Eigen::Affine3f &transf) const;
     virtual void computeJointStateValues(const Eigen::Affine3f& transf, std::vector<double> &joint_values) const;
     virtual void updateTransform(const std::vector<double>& joint_values, Eigen::Affine3f &transf) const;
 
-    /** \brief Get the axis of translation */
+            /** \brief Get the axis of translation */
     const Eigen::Vector3f& getAxis(void) const
-    {
-      return axis_;
-    }
-
-  protected:
-    /** \brief The axis of the joint */
+            {
+                return axis_;
+            }
+
+        protected:
+            /** \brief The axis of the joint */
     Eigen::Vector3f axis_;
-  };
-
-  /** \brief A revolute joint */
-  class RevoluteJointModel : public JointModel
-  {
-    friend class KinematicModel;
-  public:
-
-    RevoluteJointModel(const std::string& name);
+        };
+
+        /** \brief A revolute joint */
+        class RevoluteJointModel : public JointModel
+        {
+            friend class KinematicModel;
+        public:
+
+            RevoluteJointModel(const std::string& name);
 
     virtual void computeTransform(const std::vector<double>& joint_values, Eigen::Affine3f &transf) const;
     virtual void computeJointStateValues(const Eigen::Affine3f& transf, std::vector<double> &joint_values) const;
     virtual void updateTransform(const std::vector<double>& joint_values, Eigen::Affine3f &transf) const;
 
-    /** \brief Check if this joint wraps around */
-    bool isContinuous(void) const
-    {
-      return continuous_;
-    }
-
-    /** \brief Get the axis of rotation */
+            /** \brief Check if this joint wraps around */
+            bool isContinuous(void) const
+            {
+                return continuous_;
+            }
+
+            /** \brief Get the axis of rotation */
     const Eigen::Vector3f& getAxis(void) const
-    {
-      return axis_;
-    }
-
-  protected:
-    /** \brief The axis of the joint */
+            {
+                return axis_;
+            }
+
+        protected:
+            /** \brief The axis of the joint */
     Eigen::Vector3f axis_;
 
-    /** \brief Flag indicating whether this joint wraps around */
-    bool      continuous_;
-  };
-
-  /** \brief A link from the robot. Contains the constant transform applied to the link and its geometry */
-  class LinkModel
-  {
-    friend class KinematicModel;
-  public:
-
-    LinkModel(void);
-    ~LinkModel(void);
-
-    /** \brief The name of this link */
-    const std::string& getName(void) const
-    {
-      return name_;
-    }
-
-    /** \brief Get the filename of the mesh resource for this link */
-    const std::string& getFilename(void) const
-    {
-      return filename_;
-    }
-
-    /** \brief The index of this joint when traversing the kinematic tree in depth first fashion */
-    int getTreeIndex(void) const
-    {
-      return tree_index_;
-    }
-
-    /** \brief Get the joint model whose child this link is. There will always be a parent joint */
-    const JointModel* getParentJointModel(void) const
-    {
-      return parent_joint_model_;
-    }
-
-    /** \brief A link may have 0 or more child joints. From those joints there will certainly be other descendant links */
-    const std::vector<JointModel*>& getChildJointModels(void) const
-    {
-      return child_joint_models_;
-    }
-
-    /** \brief When transforms are computed for this link,
-        they are usually applied to the link's origin. The
-        joint origin transform acts as an offset -- it is
-        pre-applied before any other transform */
+            /** \brief Flag indicating whether this joint wraps around */
+            bool      continuous_;
+        };
+
+        /** \brief A link from the robot. Contains the constant transform applied to the link and its geometry */
+        class LinkModel
+        {
+            friend class KinematicModel;
+        public:
+
+            LinkModel(void);
+            ~LinkModel(void);
+
+            /** \brief The name of this link */
+            const std::string& getName(void) const
+            {
+                return name_;
+            }
+
+            /** \brief Get the filename of the mesh resource for this link */
+            const std::string& getFilename(void) const
+            {
+                return filename_;
+            }
+
+            /** \brief The index of this joint when traversing the kinematic tree in depth first fashion */
+            int getTreeIndex(void) const
+            {
+                return tree_index_;
+            }
+
+            /** \brief Get the joint model whose child this link is. There will always be a parent joint */
+            const JointModel* getParentJointModel(void) const
+            {
+                return parent_joint_model_;
+            }
+
+            /** \brief A link may have 0 or more child joints. From those joints there will certainly be other descendant links */
+            const std::vector<JointModel*>& getChildJointModels(void) const
+            {
+                return child_joint_models_;
+            }
+
+            /** \brief When transforms are computed for this link,
+                they are usually applied to the link's origin. The
+                joint origin transform acts as an offset -- it is
+                pre-applied before any other transform */
     const Eigen::Affine3f& getJointOriginTransform(void) const
-    {
-      return joint_origin_transform_;
-    }
-
-    /** \brief In addition to the link transform, the geometry
-        of a link that is used for collision checking may have
-        a different offset itself, with respect to the origin */
+            {
+                return joint_origin_transform_;
+            }
+
+            /** \brief In addition to the link transform, the geometry
+                of a link that is used for collision checking may have
+                a different offset itself, with respect to the origin */
     const Eigen::Affine3f& getCollisionOriginTransform(void) const
-    {
-      return collision_origin_transform_;
-    }
-
-    /** \brief Get shape associated to the collision geometry for this link */
-    const shapes::ShapePtr& getShape(void) const
-    {
-      return shape_;
-    }
-
-  private:
-
-    /** \brief Name of the link */
-    std::string               name_;
-
-    /** \brief JointModel that connects this link to the parent link */
-    JointModel               *parent_joint_model_;
-
-    /** \brief List of descending joints (each connects to a child link) */
-    std::vector<JointModel*>  child_joint_models_;
-
-    /** \brief The constant transform applied to the link (local) */
+            {
+                return collision_origin_transform_;
+            }
+
+            /** \brief Get shape associated to the collision geometry for this link */
+            const shapes::ShapePtr& getShape(void) const
+            {
+                return shape_;
+            }
+
+        private:
+
+            /** \brief Name of the link */
+            std::string               name_;
+
+            /** \brief JointModel that connects this link to the parent link */
+            JointModel               *parent_joint_model_;
+
+            /** \brief List of descending joints (each connects to a child link) */
+            std::vector<JointModel*>  child_joint_models_;
+
+            /** \brief The constant transform applied to the link (local) */
     Eigen::Affine3f               joint_origin_transform_;
 
-    /** \brief The constant transform applied to the collision geometry of the link (local) */
+            /** \brief The constant transform applied to the collision geometry of the link (local) */
     Eigen::Affine3f               collision_origin_transform_;
 
-    /** \brief The collision geometry of the link */
-    shapes::ShapePtr          shape_;
-
-    /** \brief Filename associated with the mesh of this link (loaded in shape_). If empty, no mesh was used. */
-    std::string               filename_;
-
-    /** \brief The index assigned to this link when traversing the kinematic tree in depth first fashion */
-    int                       tree_index_;
-
+            /** \brief The collision geometry of the link */
+            shapes::ShapePtr          shape_;
+
+            /** \brief Filename associated with the mesh of this link (loaded in shape_). If empty, no mesh was used. */
+            std::string               filename_;
+
+            /** \brief The index assigned to this link when traversing the kinematic tree in depth first fashion */
+            int                       tree_index_;
     EIGEN_MAKE_ALIGNED_OPERATOR_NEW
-  };
-
-  class JointModelGroup
-  {
-    friend class KinematicModel;
-  public:
-
-    JointModelGroup(const std::string& name, const std::vector<const JointModel*>& joint_vector, const KinematicModel *parent_model);
-
-    virtual ~JointModelGroup(void);
-
-    /** \brief Get the kinematic model this group is part of */
-    const KinematicModel* getParentModel(void) const
-    {
-      return parent_model_;
-    }
-
-    /** \brief Get the name of the joint group */
-    const std::string& getName(void) const
-    {
-      return name_;
-    }
-
-    /** \brief Check if a joint is part of this group */
-    bool hasJointModel(const std::string &joint) const;
-
-    /** \brief Check if a link is part of this group */
-    bool hasLinkModel(const std::string &link) const;
-
-    /** \brief Get a joint by its name. Return NULL if the joint is not part of this group. */
-    const JointModel* getJointModel(const std::string &joint) const;
-
-    /** \brief Get the active joints in this group (that  have controllable DOF).
-        This may not be the complete set of joints (see getFixedJointModels() and getMimicJointModels() ) */
-    const std::vector<const JointModel*>& getJointModels(void) const
-    {
-      return joint_model_vector_;
-    }
-
-    /** \brief Get the fixed joints that are part of this group */
-    const std::vector<const JointModel*>& getFixedJointModels(void) const
-    {
-      return fixed_joints_;
-    }
-
-    /** \brief Get the mimic joints that are part of this group */
-    const std::vector<const JointModel*>& getMimicJointModels(void) const
-    {
-      return mimic_joints_;
-    }
-
-    /** \brief Get the names of the active joints in this group. These are the names of the joints returned by getJointModels(). */
-    const std::vector<std::string>& getJointModelNames(void) const
-    {
-      return joint_model_name_vector_;
-    }
-
-    /** \brief Get the names of the variables that make up the joints included in this group. Only active joints (not
-        fixed, not mimic) are included. Effectively, these are the names of the DOF for this group. The number of
-        returned elements is always equal to getVariableCount() */
-    const std::vector<std::string>& getActiveDOFNames(void) const
-    {
-      return active_dof_names_;
-    }
-
-    /** \brief Unlike a complete kinematic model, a group may
-        contain disconnected parts of the kinematic tree -- a
-        set of smaller trees. This function gives the roots of
-        those smaller trees. Furthermore, it is ensured that
-        the roots are on different branches in the kinematic
-        tree. This means that in following any root in the given
-        list, none of the other returned roots will be encountered. */
-    const std::vector<const JointModel*>& getJointRoots(void) const
-    {
-      return joint_roots_;
-    }
-
-    /** \brief Get the links that are part of this joint group */
-    const std::vector<const LinkModel*>& getLinkModels(void) const
-    {
-      return link_model_vector_;
-    }
-
-    /** \brief Get the names of the links that are part of this joint group */
-    const std::vector<std::string>& getLinkModelNames(void) const
-    {
-      return link_model_name_vector_;
-    }
-
-    /** \brief Get the names of the links that are to be updated when the state of this group changes. This
-        includes links that are in the kinematic model but outside this group, if those links are descendants of
-        joints in this group that have their values updated. */
-    const std::vector<const LinkModel*>& getUpdatedLinkModels(void) const
-    {
-      return updated_link_model_vector_;
-    }
-
-    /** \brief Get the names of the links returned by getUpdatedLinkModels() */
-    const std::vector<std::string>& getUpdatedLinkModelNames(void) const
-    {
-      return updated_link_model_name_vector_;
-    }
-
-    /** \brief A joint group consists of an array of joints. Each joint has a specific ordering of its variables.
-        Given the ordering of joints the group maintains, an ordering of all the variables of the group can be then constructed.
-        The map from variable names to their position in the joint group state is given by this function */
-    const std::map<std::string, unsigned int>& getJointVariablesIndexMap(void) const
-    {
-      return joint_variables_index_map_;
-    }
-
-    /** \brief Get the values that correspond to a named state as read from the URDF. Return false on failure. */
-    bool getDefaultValues(const std::string &name, std::map<std::string, double> &values) const;
-
-    /** \brief Compute random values for the state of the joint group */
-    void getRandomValues(random_numbers::RandomNumberGenerator &rng, std::vector<double> &values) const;
-
-    /** \brief Get the number of variables that describe this joint group */
-    unsigned int getVariableCount(void) const
-    {
-      return variable_count_;
-    }
-
-  protected:
-
-    /** \brief Owner model */
-    const KinematicModel                       *parent_model_;
-
-    /** \brief Name of group */
-    std::string                                 name_;
-
-    /** \brief Names of joints in the order they appear in the group state */
-    std::vector<std::string>                    joint_model_name_vector_;
-
-    /** \brief Joint instances in the order they appear in the group state */
-    std::vector<const JointModel*>              joint_model_vector_;
-
-    /** \brief A map from joint names to their instances */
-    std::map<std::string, const JointModel*>    joint_model_map_;
-
-    /** \brief The list of joint models that are roots in this group */
-    std::vector<const JointModel*>              joint_roots_;
-
-    /** \brief The group includes all the joint variables that make up the joints the group consists of.
-        This map gives the position in the state vector of the group for each of these variables.
-        Additionaly, it includes the names of the joints and the index for the first variable of that joint. */
-    std::map<std::string, unsigned int>         joint_variables_index_map_;
-
-    /** \brief The joints that have no DOF (fixed) */
-    std::vector<const JointModel*>              fixed_joints_;
-
-    /** \brief Joints that mimic other joints */
-    std::vector<const JointModel*>              mimic_joints_;
-
-    /** \brief The names of the DOF that make up this group (this is just a sequence of joint variable names; not necessarily joint names!) */
-    std::vector<std::string>                    active_dof_names_;
-
-    /** \brief The links that are on the direct lineage between joints
-        and joint_roots_, as well as the children of the joint leafs.
-        May not be in any particular order */
-    std::vector<const LinkModel*>               link_model_vector_;
-
-    /** \brief The names of the links in this group */
-    std::vector<std::string>                    link_model_name_vector_;
-
-    /** \brief The list of downstream link models in the order they should be updated (may include links that are not in this group) */
-    std::vector<const LinkModel*>               updated_link_model_vector_;
-
-    /** \brief The list of downstream link names in the order they should be updated (may include links that are not in this group) */
-    std::vector<std::string>                    updated_link_model_name_vector_;
-
-    /** \brief The number of variables necessary to describe this group of joints */
-    unsigned int                                variable_count_;
-
-    /** \brief The set of default states specified for this group in the SRDF */
-    std::map<std::string, std::map<std::string,
-                                   double> >    default_states_;
-  };
-
-  /** \brief Construct a kinematic model from a parsed description and a list of planning groups */
-  KinematicModel(const boost::shared_ptr<const urdf::Model> &urdf_model,
-                 const boost::shared_ptr<const srdf::Model> &srdf_model);
-
-  /** \brief Destructor. Clear all memory. */
-  virtual ~KinematicModel(void);
-
-  /** \brief General the model name **/
-  const std::string& getName(void) const;
-
-  /** \brief Get a link by its name */
-  const LinkModel* getLinkModel(const std::string &link) const;
-
-  /** \brief Check if a link exists */
-  bool hasLinkModel(const std::string &name) const;
-
-  /** \brief Get a joint by its name */
-  const JointModel* getJointModel(const std::string &joint) const;
-
-  /** \brief Check if a joint exists */
-  bool hasJointModel(const std::string &name) const;
-
-  /** \brief Get the set of link models that follow a parent link in the kinematic chain */
-  void getChildLinkModels(const LinkModel* parent, std::vector<const LinkModel*> &links) const;
-
-  /** \brief Get the set of link models that follow a parent joint in the kinematic chain */
-  void getChildLinkModels(const JointModel* parent, std::vector<const LinkModel*> &links) const;
-
-  /** \brief Get the set of joint models that follow a parent link in the kinematic chain */
-  void getChildJointModels(const LinkModel* parent, std::vector<const JointModel*> &links) const;
-
-  /** \brief Get the set of joint models that follow a parent joint in the kinematic chain */
-  void getChildJointModels(const JointModel* parent, std::vector<const JointModel*> &links) const;
-
-  /** \brief Get the set of link names that follow a parent link in the kinematic chain */
-  std::vector<std::string> getChildLinkModelNames(const LinkModel* parent) const;
-
-  /** \brief Get the set of joint names that follow a parent link in the kinematic chain */
-  std::vector<std::string> getChildJointModelNames(const LinkModel* parent) const;
-
-  /** \brief Get the set of joint names that follow a parent joint in the kinematic chain */
-  std::vector<std::string> getChildJointModelNames(const JointModel* parent) const;
-
-  /** \brief Get the set of link names that follow a parent link in the kinematic chain */
-  std::vector<std::string> getChildLinkModelNames(const JointModel* parent) const;
-
-  /** \brief Get the array of joints, in the order they appear
-      in the robot state. */
-  const std::vector<JointModel*>& getJointModels(void) const
-  {
-    return joint_model_vector_;
-  }
-
-  /** \brief Get the array of joint names, in the order they appear in the robot state. */
-  const std::vector<std::string>& getJointModelNames(void) const
-  {
-    return joint_model_names_vector_;
-  }
-
-  /** \brief Get the array of joints, in the order they should be
-      updated*/
-  const std::vector<LinkModel*>& getLinkModels(void) const
-  {
-    return link_model_vector_;
-  }
-
-  /** \brief Get the link models that have some collision geometry associated to themselves */
-  const std::vector<LinkModel*>& getLinkModelsWithCollisionGeometry(void) const
-  {
-    return link_models_with_collision_geometry_vector_;
-  }
-
-  /** \brief Get the names of the link models that have some collision geometry associated to themselves */
-  const std::vector<std::string>& getLinkModelNamesWithCollisionGeometry(void) const
-  {
-    return link_model_names_with_collision_geometry_vector_;
-  }
-
-  /** \brief Get the link names (of all links) */
-  const std::vector<std::string>& getLinkModelNames(void) const
-  {
-    return link_model_names_vector_;
-  }
-
-  /** \brief Get the root joint. There will always be one root
-      joint. This is either extracted from the SRDF, or a fixed
-      joint is assumed, if no specification is given.  */
-  const JointModel* getRoot(void) const;
-
-  /** \brief Get the frame in which the transforms for this
-      model are computed (when using a planning_models::KinematicState). This frame depends on
-      the root joint. As such, the frame is either extracted from SRDF, or it is assumed to be the name of the root
-      link (immediate descendant of the root joint) */
-  const std::string& getModelFrame(void) const
-  {
-    return model_frame_;
-  }
-
-<<<<<<< HEAD
-  /** \brief Compute the random values for a KinematicState */
-  void getRandomValues(random_numbers::RandomNumberGenerator &rng, std::vector<double> &values) const;
-
-  /** \brief Print information about the constructed model */
-  void printModelInfo(std::ostream &out = std::cout) const;
-=======
+        };
+
+        class JointModelGroup
+        {
+            friend class KinematicModel;
+        public:
+
+            JointModelGroup(const std::string& name, const std::vector<const JointModel*>& joint_vector, const KinematicModel *parent_model);
+
+            virtual ~JointModelGroup(void);
+
+            /** \brief Get the kinematic model this group is part of */
+            const KinematicModel* getParentModel(void) const
+            {
+                return parent_model_;
+            }
+
+            /** \brief Get the name of the joint group */
+            const std::string& getName(void) const
+            {
+                return name_;
+            }
+
+            /** \brief Check if a joint is part of this group */
+            bool hasJointModel(const std::string &joint) const;
+
+            /** \brief Check if a link is part of this group */
+            bool hasLinkModel(const std::string &link) const;
+
+            /** \brief Get a joint by its name. Return NULL if the joint is not part of this group. */
+            const JointModel* getJointModel(const std::string &joint) const;
+
+            /** \brief Get the active joints in this group (that  have controllable DOF).
+                This may not be the complete set of joints (see getFixedJointModels() and getMimicJointModels() ) */
+            const std::vector<const JointModel*>& getJointModels(void) const
+            {
+                return joint_model_vector_;
+            }
+
+            /** \brief Get the fixed joints that are part of this group */
+            const std::vector<const JointModel*>& getFixedJointModels(void) const
+            {
+                return fixed_joints_;
+            }
+
+            /** \brief Get the mimic joints that are part of this group */
+            const std::vector<const JointModel*>& getMimicJointModels(void) const
+            {
+                return mimic_joints_;
+            }
+
+            /** \brief Get the names of the active joints in this group. These are the names of the joints returned by getJointModels(). */
+            const std::vector<std::string>& getJointModelNames(void) const
+            {
+                return joint_model_name_vector_;
+            }
+
+            /** \brief Get the names of the variables that make up the joints included in this group. Only active joints (not
+                fixed, not mimic) are included. Effectively, these are the names of the DOF for this group. The number of
+            returned elements is always equal to getVariableCount() */
+            const std::vector<std::string>& getActiveDOFNames(void) const
+            {
+                return active_dof_names_;
+            }
+
+            /** \brief Unlike a complete kinematic model, a group may
+                contain disconnected parts of the kinematic tree -- a
+                set of smaller trees. This function gives the roots of
+                those smaller trees. Furthermore, it is ensured that
+                the roots are on different branches in the kinematic
+                tree. This means that in following any root in the given
+                list, none of the other returned roots will be encountered. */
+            const std::vector<const JointModel*>& getJointRoots(void) const
+            {
+                return joint_roots_;
+            }
+
+            /** \brief Get the links that are part of this joint group */
+            const std::vector<const LinkModel*>& getLinkModels(void) const
+            {
+                return link_model_vector_;
+            }
+
+            /** \brief Get the names of the links that are part of this joint group */
+            const std::vector<std::string>& getLinkModelNames(void) const
+            {
+                return link_model_name_vector_;
+            }
+
+            /** \brief Get the names of the links that are to be updated when the state of this group changes. This
+                includes links that are in the kinematic model but outside this group, if those links are descendants of
+                joints in this group that have their values updated. */
+            const std::vector<const LinkModel*>& getUpdatedLinkModels(void) const
+            {
+                return updated_link_model_vector_;
+            }
+
+            /** \brief Get the names of the links returned by getUpdatedLinkModels() */
+            const std::vector<std::string>& getUpdatedLinkModelNames(void) const
+            {
+                return updated_link_model_name_vector_;
+            }
+
+            /** \brief A joint group consists of an array of joints. Each joint has a specific ordering of its variables.
+                Given the ordering of joints the group maintains, an ordering of all the variables of the group can be then constructed.
+                The map from variable names to their position in the joint group state is given by this function */
+            const std::map<std::string, unsigned int>& getJointVariablesIndexMap(void) const
+            {
+                return joint_variables_index_map_;
+            }
+
+            /** \brief Get the values that correspond to a named state as read from the URDF. Return false on failure. */
+            bool getDefaultValues(const std::string &name, std::map<std::string, double> &values) const;
+
+            /** \brief Compute random values for the state of the joint group */
+            void getRandomValues(random_numbers::RandomNumberGenerator &rng, std::vector<double> &values) const;
+
+            /** \brief Get the number of variables that describe this joint group */
+            unsigned int getVariableCount(void) const
+            {
+                return variable_count_;
+            }
+
+        protected:
+
+             /** \brief Owner model */
+            const KinematicModel                       *parent_model_;
+
+            /** \brief Name of group */
+            std::string                                 name_;
+
+            /** \brief Names of joints in the order they appear in the group state */
+            std::vector<std::string>                    joint_model_name_vector_;
+
+            /** \brief Joint instances in the order they appear in the group state */
+            std::vector<const JointModel*>              joint_model_vector_;
+
+            /** \brief A map from joint names to their instances */
+            std::map<std::string, const JointModel*>    joint_model_map_;
+
+            /** \brief The list of joint models that are roots in this group */
+            std::vector<const JointModel*>              joint_roots_;
+
+            /** \brief The group includes all the joint variables that make up the joints the group consists of.
+                This map gives the position in the state vector of the group for each of these variables.
+                Additionaly, it includes the names of the joints and the index for the first variable of that joint. */
+            std::map<std::string, unsigned int>         joint_variables_index_map_;
+
+            /** \brief The joints that have no DOF (fixed) */
+            std::vector<const JointModel*>              fixed_joints_;
+
+            /** \brief Joints that mimic other joints */
+            std::vector<const JointModel*>              mimic_joints_;
+
+            /** \brief The names of the DOF that make up this group (this is just a sequence of joint variable names; not necessarily joint names!) */
+            std::vector<std::string>                    active_dof_names_;
+
+            /** \brief The links that are on the direct lineage between joints
+                and joint_roots_, as well as the children of the joint leafs.
+                May not be in any particular order */
+            std::vector<const LinkModel*>               link_model_vector_;
+
+            /** \brief The names of the links in this group */
+            std::vector<std::string>                    link_model_name_vector_;
+
+            /** \brief The list of downstream link models in the order they should be updated (may include links that are not in this group) */
+            std::vector<const LinkModel*>               updated_link_model_vector_;
+
+            /** \brief The list of downstream link names in the order they should be updated (may include links that are not in this group) */
+            std::vector<std::string>                    updated_link_model_name_vector_;
+
+            /** \brief The number of variables necessary to describe this group of joints */
+            unsigned int                                variable_count_;
+
+            /** \brief The set of default states specified for this group in the SRDF */
+            std::map<std::string, std::map<std::string,
+                                           double> >    default_states_;
+        };
+
+        /** \brief Construct a kinematic model from a parsed description and a list of planning groups */
+        KinematicModel(const boost::shared_ptr<const urdf::Model> &urdf_model,
+                       const boost::shared_ptr<const srdf::Model> &srdf_model);
+
+        /** \brief Destructor. Clear all memory. */
+        virtual ~KinematicModel(void);
+
+        /** \brief General the model name **/
+        const std::string& getName(void) const;
+
+        /** \brief Get a link by its name */
+        const LinkModel* getLinkModel(const std::string &link) const;
+
+        /** \brief Check if a link exists */
+        bool hasLinkModel(const std::string &name) const;
+
+        /** \brief Get a joint by its name */
+        const JointModel* getJointModel(const std::string &joint) const;
+
+        /** \brief Check if a joint exists */
+        bool hasJointModel(const std::string &name) const;
+
+        /** \brief Get the set of link models that follow a parent link in the kinematic chain */
+        void getChildLinkModels(const LinkModel* parent, std::vector<const LinkModel*> &links) const;
+
+        /** \brief Get the set of link models that follow a parent joint in the kinematic chain */
+        void getChildLinkModels(const JointModel* parent, std::vector<const LinkModel*> &links) const;
+
+        /** \brief Get the set of joint models that follow a parent link in the kinematic chain */
+        void getChildJointModels(const LinkModel* parent, std::vector<const JointModel*> &links) const;
+
+        /** \brief Get the set of joint models that follow a parent joint in the kinematic chain */
+        void getChildJointModels(const JointModel* parent, std::vector<const JointModel*> &links) const;
+
+        /** \brief Get the set of link names that follow a parent link in the kinematic chain */
+        std::vector<std::string> getChildLinkModelNames(const LinkModel* parent) const;
+
+        /** \brief Get the set of joint names that follow a parent link in the kinematic chain */
+        std::vector<std::string> getChildJointModelNames(const LinkModel* parent) const;
+
+        /** \brief Get the set of joint names that follow a parent joint in the kinematic chain */
+        std::vector<std::string> getChildJointModelNames(const JointModel* parent) const;
+
+        /** \brief Get the set of link names that follow a parent link in the kinematic chain */
+        std::vector<std::string> getChildLinkModelNames(const JointModel* parent) const;
+
+        /** \brief Get the array of joints, in the order they appear
+            in the robot state. */
+        const std::vector<JointModel*>& getJointModels(void) const
+        {
+            return joint_model_vector_;
+        }
+
+        /** \brief Get the array of joint names, in the order they appear in the robot state. */
+        const std::vector<std::string>& getJointModelNames(void) const
+        {
+            return joint_model_names_vector_;
+        }
+
+        /** \brief Get the array of joints, in the order they should be
+            updated*/
+        const std::vector<LinkModel*>& getLinkModels(void) const
+        {
+            return link_model_vector_;
+        }
+
+        /** \brief Get the link models that have some collision geometry associated to themselves */
+        const std::vector<LinkModel*>& getLinkModelsWithCollisionGeometry(void) const
+        {
+            return link_models_with_collision_geometry_vector_;
+        }
+
+        /** \brief Get the names of the link models that have some collision geometry associated to themselves */
+        const std::vector<std::string>& getLinkModelNamesWithCollisionGeometry(void) const
+        {
+            return link_model_names_with_collision_geometry_vector_;
+        }
+
+        /** \brief Get the link names (of all links) */
+        const std::vector<std::string>& getLinkModelNames(void) const
+        {
+            return link_model_names_vector_;
+        }
+
+        /** \brief Get the root joint. There will always be one root
+            joint. This is either extracted from the SRDF, or a fixed
+            joint is assumed, if no specification is given.  */
+        const JointModel* getRoot(void) const;
+
+        /** \brief Get the frame in which the transforms for this
+            model are computed (when using a planning_models::KinematicState). This frame depends on
+            the root joint. As such, the frame is either extracted from SRDF, or it is assumed to be the name of the root
+            link (immediate descendant of the root joint) */
+        const std::string& getModelFrame(void) const
+        {
+            return model_frame_;
+        }
+
         /** \brief Compute the random values for a KinematicState */
         void getRandomValues(random_numbers::RandomNumberGenerator &rng, std::vector<double> &values) const;
 
@@ -733,149 +725,148 @@
 
         /** \brief Print information about the constructed model */
         void printModelInfo(std::ostream &out = std::cout) const;
->>>>>>> b27de916
-
-  /** \brief Check if the JointModelGroup \e group exists */
-  bool hasJointModelGroup(const std::string& group) const;
-
-  /** \brief Construct a JointModelGroup given a SRDF description \e group */
-  bool addJointModelGroup(const srdf::Model::Group& group);
-
-  /** \brief Remove a group from this model */
-  void removeJointModelGroup(const std::string& group);
-
-  /** \brief Get a joint group from this model (by name) */
-  const JointModelGroup* getJointModelGroup(const std::string& name) const;
-
-  /** \brief Get the map between joint group names and the groups */
-  const std::map<std::string, JointModelGroup*>& getJointModelGroupMap(void) const
-  {
-    return joint_model_group_map_;
-  }
-
-  /** \brief Get the map between joint group names and the SRDF group object */
-  const std::map<std::string, srdf::Model::Group>& getJointModelGroupConfigMap(void) const
-  {
-    return joint_model_group_config_map_;
-  }
-
-  /** \brief Get the names of all groups that are defined for this model */
-  const std::vector<std::string>& getJointModelGroupNames(void) const;
-
-  /** \brief Get the number of variables that describe this model */
-  unsigned int getVariableCount(void) const
-  {
-    return variable_count_;
-  }
-
-  /** \brief Get the names of the variables that make up the joints that form this state. Only active joints (not
-      fixed, not mimic) are included. Effectively, these are the names of the DOF for this group. The number of
-      returned elements is always equal to getVariableCount() */
-  const std::vector<std::string>& getActiveDOFNames(void) const
-  {
-    return active_dof_names_;
-  }
-
-  /** \brief Get bounds for all the variables in this model. Bounds are returned as a std::pair<lower,upper> */
-  const std::map<std::string, std::pair<double, double> >& getAllVariableBounds(void) const
-  {
-    return variable_bounds_;
-  }
-
-  /** \brief Get the joint variables index map.
-      The state includes all the joint variables that make up the joints the state consists of.
-      This map gives the position in the state vector of the group for each of these variables.
-      Additionaly, it includes the names of the joints and the index for the first variable of that joint.*/
-  const std::map<std::string, unsigned int>& getJointVariablesIndexMap(void) const
-  {
-    return joint_variables_index_map_;
-  }
-
-protected:
-
-  /** \brief The name of the model */
-  std::string                               model_name_;
-
-  /** \brief The reference frame for this model */
-  std::string                               model_frame_;
-
-  /** \brief A map from link names to their instances */
-  std::map<std::string, LinkModel*>         link_model_map_;
-
-  /** \brief The vector of links that are updated when computeTransforms() is called, in the order they are updated */
-  std::vector<LinkModel*>                   link_model_vector_;
-
-  /** \brief The vector of link names that corresponds to link_model_vector_ */
-  std::vector<std::string>                  link_model_names_vector_;
-
-  /** \brief Only links that have collision geometry specified */
-  std::vector<LinkModel*>                   link_models_with_collision_geometry_vector_;
-
-  /** \brief The vector of link names that corresponds to link_models_with_collision_geometry_vector_ */
-  std::vector<std::string>                  link_model_names_with_collision_geometry_vector_;
-
-  /** \brief A map from joint names to their instances */
-  std::map<std::string, JointModel*>        joint_model_map_;
-
-  /** \brief The vector of joints in the model, in the order they appear in the state vector */
-  std::vector<JointModel*>                  joint_model_vector_;
-
-  /** \brief The vector of joint names that corresponds to joint_model_vector_ */
-  std::vector<std::string>                  joint_model_names_vector_;
-
-  /** \brief The names of the DOF that make up this state (this is just a sequence of joint variable names; not necessarily joint names!) */
-  std::vector<std::string>                  active_dof_names_;
-
-  /** \brief Get the number of variables necessary to describe this model */
-  unsigned int                              variable_count_;
-
-  /** \brief The bounds for all the variables that make up the joints in this model */
-  std::map<std::string,
-           std::pair<double, double> >      variable_bounds_;
-
-  /** \brief The state includes all the joint variables that make up the joints the state consists of.
-      This map gives the position in the state vector of the group for each of these variables.
-      Additionaly, it includes the names of the joints and the index for the first variable of that joint. */
-  std::map<std::string, unsigned int>       joint_variables_index_map_;
-
-  /** \brief The root joint */
-  JointModel                               *root_;
-
-  /** \brief A map from group names to joint groups */
-  std::map<std::string, JointModelGroup*>   joint_model_group_map_;
-
-  /** \brief A vector of all group names */
-  std::vector<std::string>                  joint_model_group_names_;
-
-  /** \brief A vector of all group names */
-  std::map<std::string, srdf::Model::Group> joint_model_group_config_map_;
-
-  /** \brief Given an URDF model and a SRDF model, build a full kinematic model */
-  void buildModel(const boost::shared_ptr<const urdf::Model> &urdf_model,
-                  const boost::shared_ptr<const srdf::Model> &srdf_model);
-
-  /** \brief Given a SRDF model describing the groups, build up the groups in this kinematic model */
-  void buildGroups(const std::vector<srdf::Model::Group> &group_config);
-
-  /** \brief Given the URDF model, build up the mimic joints (mutually constrained joints) */
-  void buildMimic(const boost::shared_ptr<const urdf::Model> &urdf_model);
-
-  /** \brief (This function is mostly intended for internal use). Given a parent link, build up (recursively), the kinematic model by walking  down the tree*/
-  JointModel* buildRecursive(LinkModel *parent, const urdf::Link *link, const std::vector<srdf::Model::VirtualJoint> &vjoints);
-
-  /** \brief Given a urdf joint model, a child link and a set of virtual joints,
-      build up the corresponding JointModel object*/
-  JointModel* constructJointModel(const urdf::Joint *urdf_joint_model, const urdf::Link *child_link, const std::vector<srdf::Model::VirtualJoint> &vjoints);
-
-  /** \brief Given a urdf link, build the corresponding LinkModel object*/
-  LinkModel* constructLinkModel(const urdf::Link *urdf_link);
-
-  /** \brief Given a geometry spec from the URDF and a filename (for a mesh), construct the corresponding shape object*/
-  shapes::ShapePtr constructShape(const urdf::Geometry *geom, std::string& filename);
-};
-
-typedef boost::shared_ptr<KinematicModel> KinematicModelPtr;
-typedef boost::shared_ptr<const KinematicModel> KinematicModelConstPtr;
+
+        /** \brief Check if the JointModelGroup \e group exists */
+        bool hasJointModelGroup(const std::string& group) const;
+
+        /** \brief Construct a JointModelGroup given a SRDF description \e group */
+        bool addJointModelGroup(const srdf::Model::Group& group);
+
+        /** \brief Remove a group from this model */
+        void removeJointModelGroup(const std::string& group);
+
+        /** \brief Get a joint group from this model (by name) */
+        const JointModelGroup* getJointModelGroup(const std::string& name) const;
+
+        /** \brief Get the map between joint group names and the groups */
+        const std::map<std::string, JointModelGroup*>& getJointModelGroupMap(void) const
+        {
+            return joint_model_group_map_;
+        }
+
+        /** \brief Get the map between joint group names and the SRDF group object */
+        const std::map<std::string, srdf::Model::Group>& getJointModelGroupConfigMap(void) const
+        {
+            return joint_model_group_config_map_;
+        }
+
+        /** \brief Get the names of all groups that are defined for this model */
+        const std::vector<std::string>& getJointModelGroupNames(void) const;
+
+        /** \brief Get the number of variables that describe this model */
+        unsigned int getVariableCount(void) const
+        {
+            return variable_count_;
+        }
+
+        /** \brief Get the names of the variables that make up the joints that form this state. Only active joints (not
+            fixed, not mimic) are included. Effectively, these are the names of the DOF for this group. The number of
+            returned elements is always equal to getVariableCount() */
+        const std::vector<std::string>& getActiveDOFNames(void) const
+        {
+            return active_dof_names_;
+        }
+
+        /** \brief Get bounds for all the variables in this model. Bounds are returned as a std::pair<lower,upper> */
+        const std::map<std::string, std::pair<double, double> >& getAllVariableBounds(void) const
+        {
+            return variable_bounds_;
+        }
+
+        /** \brief Get the joint variables index map.
+            The state includes all the joint variables that make up the joints the state consists of.
+            This map gives the position in the state vector of the group for each of these variables.
+            Additionaly, it includes the names of the joints and the index for the first variable of that joint.*/
+        const std::map<std::string, unsigned int>& getJointVariablesIndexMap(void) const
+        {
+            return joint_variables_index_map_;
+        }
+
+    protected:
+
+        /** \brief The name of the model */
+        std::string                               model_name_;
+
+        /** \brief The reference frame for this model */
+        std::string                               model_frame_;
+
+        /** \brief A map from link names to their instances */
+        std::map<std::string, LinkModel*>         link_model_map_;
+
+        /** \brief The vector of links that are updated when computeTransforms() is called, in the order they are updated */
+        std::vector<LinkModel*>                   link_model_vector_;
+
+        /** \brief The vector of link names that corresponds to link_model_vector_ */
+        std::vector<std::string>                  link_model_names_vector_;
+
+        /** \brief Only links that have collision geometry specified */
+        std::vector<LinkModel*>                   link_models_with_collision_geometry_vector_;
+
+        /** \brief The vector of link names that corresponds to link_models_with_collision_geometry_vector_ */
+        std::vector<std::string>                  link_model_names_with_collision_geometry_vector_;
+
+        /** \brief A map from joint names to their instances */
+        std::map<std::string, JointModel*>        joint_model_map_;
+
+        /** \brief The vector of joints in the model, in the order they appear in the state vector */
+        std::vector<JointModel*>                  joint_model_vector_;
+
+        /** \brief The vector of joint names that corresponds to joint_model_vector_ */
+        std::vector<std::string>                  joint_model_names_vector_;
+
+        /** \brief The names of the DOF that make up this state (this is just a sequence of joint variable names; not necessarily joint names!) */
+        std::vector<std::string>                  active_dof_names_;
+
+        /** \brief Get the number of variables necessary to describe this model */
+        unsigned int                              variable_count_;
+
+        /** \brief The bounds for all the variables that make up the joints in this model */
+        std::map<std::string,
+                 std::pair<double, double> >      variable_bounds_;
+
+        /** \brief The state includes all the joint variables that make up the joints the state consists of.
+            This map gives the position in the state vector of the group for each of these variables.
+            Additionaly, it includes the names of the joints and the index for the first variable of that joint. */
+        std::map<std::string, unsigned int>       joint_variables_index_map_;
+
+        /** \brief The root joint */
+        JointModel                               *root_;
+
+        /** \brief A map from group names to joint groups */
+        std::map<std::string, JointModelGroup*>   joint_model_group_map_;
+
+        /** \brief A vector of all group names */
+        std::vector<std::string>                  joint_model_group_names_;
+
+        /** \brief A vector of all group names */
+        std::map<std::string, srdf::Model::Group> joint_model_group_config_map_;
+
+        /** \brief Given an URDF model and a SRDF model, build a full kinematic model */
+        void buildModel(const boost::shared_ptr<const urdf::Model> &urdf_model,
+                        const boost::shared_ptr<const srdf::Model> &srdf_model);
+
+        /** \brief Given a SRDF model describing the groups, build up the groups in this kinematic model */
+        void buildGroups(const std::vector<srdf::Model::Group> &group_config);
+
+        /** \brief Given the URDF model, build up the mimic joints (mutually constrained joints) */
+        void buildMimic(const boost::shared_ptr<const urdf::Model> &urdf_model);
+
+        /** \brief (This function is mostly intended for internal use). Given a parent link, build up (recursively), the kinematic model by walking  down the tree*/
+        JointModel* buildRecursive(LinkModel *parent, const urdf::Link *link, const std::vector<srdf::Model::VirtualJoint> &vjoints);
+
+        /** \brief Given a urdf joint model, a child link and a set of virtual joints,
+            build up the corresponding JointModel object*/
+        JointModel* constructJointModel(const urdf::Joint *urdf_joint_model, const urdf::Link *child_link, const std::vector<srdf::Model::VirtualJoint> &vjoints);
+
+        /** \brief Given a urdf link, build the corresponding LinkModel object*/
+        LinkModel* constructLinkModel(const urdf::Link *urdf_link);
+
+        /** \brief Given a geometry spec from the URDF and a filename (for a mesh), construct the corresponding shape object*/
+        shapes::ShapePtr constructShape(const urdf::Geometry *geom, std::string& filename);
+    };
+
+    typedef boost::shared_ptr<KinematicModel> KinematicModelPtr;
+    typedef boost::shared_ptr<const KinematicModel> KinematicModelConstPtr;
 }
 
 #endif